--- conflicted
+++ resolved
@@ -6,11 +6,7 @@
 setuptools.setup(
     name='yalesmartalarmclient',
     py_modules=['yalesmartalarmclient'],
-<<<<<<< HEAD
-    version='0.3.2',
-=======
     version='0.3.4',
->>>>>>> 4285698d
     description='Interact with Yale Smart Alarm systems',
     long_description=long_description,
     long_description_content_type="text/markdown",
